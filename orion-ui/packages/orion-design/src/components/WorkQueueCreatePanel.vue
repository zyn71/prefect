<template>
  <m-panel class="work-queue-create-panel">
    <template #title>
      <i class="pi pi-robot-line pi-1x" />
      <span class="ml-1">New Work Queue</span>
    </template>

    <section>
      <WorkQueueForm
        v-model:values="workQueueFormValues"
        :get-deployments="getDeployments"
      />
    </section>

    <template #actions="{ close }">
      <m-button miter @click="close">
        Cancel
      </m-button>
      <m-button color="primary" miter :loading="saving" @click="createWorkQueue">
        Save
      </m-button>
    </template>
  </m-panel>
</template>

<script lang="ts" setup>
  import { ref } from 'vue'
  import WorkQueueForm from '@/components/WorkQueueForm.vue'
  import { WorkQueueFormValues } from '@/models/WorkQueueFormValues'
<<<<<<< HEAD
  import { DeploymentsApi } from '@/services/DeploymentsApi'
  import { WorkQueuesApi } from '@/services/WorkQueuesApi'
  import { ExitPanel } from '@/utilities/panels'
=======
  import { UnionFilters } from '@/services/Filter'
  import { IWorkQueueRequest } from '@/services/WorkQueuesApi'
  import { exitPanel } from '@/utilities/panels'
>>>>>>> e4cb6877
  import { WorkQueuesListSubscription } from '@/utilities/subscriptions'
  import { showToast } from '@/utilities/toasts'

  const props = defineProps<{
    workQueuesListSubscription: WorkQueuesListSubscription,
<<<<<<< HEAD
    getDeployments: DeploymentsApi['getDeployments'],
    createWorkQueue: WorkQueuesApi['createWorkQueue'],
    useShowToast: ShowToast,
    useExitPanel: ExitPanel,
=======
    getDeployments: (filter: UnionFilters) => Promise<Deployment[]>,
    createWorkQueue: (request: IWorkQueueRequest) => Promise<WorkQueue>,
>>>>>>> e4cb6877
  }>()

  const saving = ref(false)
  const workQueueFormValues = ref(new WorkQueueFormValues())

  async function createWorkQueue(): Promise<void> {
    try {
      saving.value = true
      await props.createWorkQueue(workQueueFormValues.value.getWorkQueueRequest())
      props.workQueuesListSubscription.refresh()
      showToast('Created Work Queue')
      exitPanel()
    } catch (err) {
      console.warn('error with creating work queue', err)
      showToast('Error with creating work queue', 'error')
    } finally {
      saving.value = false
    }
  }
</script><|MERGE_RESOLUTION|>--- conflicted
+++ resolved
@@ -27,29 +27,16 @@
   import { ref } from 'vue'
   import WorkQueueForm from '@/components/WorkQueueForm.vue'
   import { WorkQueueFormValues } from '@/models/WorkQueueFormValues'
-<<<<<<< HEAD
   import { DeploymentsApi } from '@/services/DeploymentsApi'
   import { WorkQueuesApi } from '@/services/WorkQueuesApi'
-  import { ExitPanel } from '@/utilities/panels'
-=======
-  import { UnionFilters } from '@/services/Filter'
-  import { IWorkQueueRequest } from '@/services/WorkQueuesApi'
   import { exitPanel } from '@/utilities/panels'
->>>>>>> e4cb6877
   import { WorkQueuesListSubscription } from '@/utilities/subscriptions'
   import { showToast } from '@/utilities/toasts'
 
   const props = defineProps<{
     workQueuesListSubscription: WorkQueuesListSubscription,
-<<<<<<< HEAD
     getDeployments: DeploymentsApi['getDeployments'],
     createWorkQueue: WorkQueuesApi['createWorkQueue'],
-    useShowToast: ShowToast,
-    useExitPanel: ExitPanel,
-=======
-    getDeployments: (filter: UnionFilters) => Promise<Deployment[]>,
-    createWorkQueue: (request: IWorkQueueRequest) => Promise<WorkQueue>,
->>>>>>> e4cb6877
   }>()
 
   const saving = ref(false)
