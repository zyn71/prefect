--- conflicted
+++ resolved
@@ -37,18 +37,6 @@
     dialect = get_dialect(connection_url)
 
     if database_config is None:
-<<<<<<< HEAD
-        import prefect.settings
-        from prefect.orion.database.configurations import (
-            AioSqliteConfiguration,
-            AsyncPostgresConfiguration,
-        )
-        from prefect.orion.utilities.database import get_dialect
-
-        dialect = get_dialect()
-        connection_url = prefect.settings.from_context().orion.database.connection_url
-=======
->>>>>>> 3ac662bc
 
         if dialect.name == "postgresql":
             database_config = AsyncPostgresConfiguration(connection_url=connection_url)
