"""
Reduced schemas for accepting API actions.
"""
<<<<<<< HEAD
from typing import Optional
=======
from typing import List, Optional
>>>>>>> 4f062109

from pydantic import Field

import prefect.orion.schemas as schemas
from prefect.orion.utilities.schemas import PrefectBaseModel


class FlowCreate(
    schemas.core.Flow.subclass(
        name="FlowCreate",
        include_fields=["name", "tags"],
    )
):
    """Data used by the Orion API to create a flow."""


class FlowUpdate(
    schemas.core.Flow.subclass(name="FlowUpdate", include_fields=["tags"])
):
    """Data used by the Orion API to update a flow."""


class DeploymentCreate(
    schemas.core.Deployment.subclass(
        name="DeploymentCreate",
        include_fields=[
            "name",
            "flow_id",
            "schedule",
            "is_schedule_active",
            "tags",
            "parameters",
            "flow_data",
            "flow_runner",
        ],
    )
):
    """Data used by the Orion API to create a deployment."""


class FlowRunUpdate(
    schemas.core.FlowRun.subclass(
        name="FlowRunUpdate",
        include_fields=["flow_version", "parameters", "name", "flow_runner"],
    )
):
    """Data used by the Orion API to update a flow run."""


class StateCreate(
    schemas.states.State.subclass(
        name="StateCreate",
        include_fields=[
            "type",
            "name",
            "message",
            "data",
            "state_details",
        ],
    )
):
    """Data used by the Orion API to create a new state."""


class TaskRunCreate(
    schemas.core.TaskRun.subclass(
        name="TaskRunCreate",
        include_fields=[
            "name",
            "flow_run_id",
            "task_key",
            "dynamic_key",
            "cache_key",
            "cache_expiration",
            "task_version",
            "empirical_policy",
            "tags",
            "task_inputs",
        ],
    )
):
    """Data used by the Orion API to create a task run"""

    # TaskRunCreate states must be provided as StateCreate objects
    state: StateCreate = Field(None, description="The state of the task run to create")


class FlowRunCreate(
    schemas.core.FlowRun.subclass(
        name="FlowRunCreate",
        include_fields=[
            "name",
            "flow_id",
            "deployment_id",
            "flow_version",
            "parameters",
            "context",
            "tags",
            "idempotency_key",
            "parent_task_run_id",
            "flow_runner",
        ],
    )
):
    """Data used by the Orion API to create a flow run."""

    # FlowRunCreate states must be provided as StateCreate objects
    state: StateCreate = Field(None, description="The state of the flow run to create")


class DeploymentFlowRunCreate(
    schemas.core.FlowRun.subclass(
        name="FlowRunCreate",
        include_fields=[
            "name",
            "parameters",
            "context",
            "tags",
            "idempotency_key",
            "flow_runner",
        ],
    )
):
    """Data used by the Orion API to create a flow run from a deployment."""

    # FlowRunCreate states must be provided as StateCreate objects
    state: StateCreate = Field(None, description="The state of the flow run to create")


class SavedSearchCreate(
    schemas.core.SavedSearch.subclass(
        name="SavedSearchCreate",
        include_fields=["name", "filters"],
    )
):
    """Data used by the Orion API to create a saved search."""


class ConcurrencyLimitCreate(
    schemas.core.ConcurrencyLimit.subclass(
        name="ConcurrencyLimitCreate",
        include_fields=["tag", "concurrency_limit"],
    )
):
    """Data used by the Orion API to create a concurrency limit."""


class BlockDataCreate(
    schemas.core.BlockData.subclass(
        name="BlockDataCreate",
        include_fields=["name", "blockref", "data"],
    )
):
    """Data used by the Orion API to create a block data container."""


class BlockCreate(PrefectBaseModel):
    block: dict
    """Data used by the Orion API to create a block data container."""


class BlockDataUpdate(PrefectBaseModel):
    """Data used by the Orion API to update a block data container."""

    name: Optional[str]
    data: Optional[dict]


class LogCreate(
    schemas.core.Log.subclass(
        name="LogCreate",
        include_fields=[
            "name",
            "level",
            "message",
            "timestamp",
            "flow_run_id",
            "task_run_id",
        ],
    )
):
    """Data used by the Orion API to create a log."""


class WorkQueueCreate(
    schemas.core.WorkQueue.subclass(
        "WorkQueueCreate",
        include_fields=[
            "filter",
            "name",
            "description",
            "is_paused",
            "concurrency_limit",
        ],
    )
):
    """Data used by the Orion API to create a work queue."""


class WorkQueueUpdate(
    schemas.core.WorkQueue.subclass(
        "WorkQueueUpdate",
        include_fields=[
            "filter",
            "name",
            "description",
            "is_paused",
            "concurrency_limit",
        ],
    )
):
    """Data used by the Orion API to update a work queue."""

    name: Optional[str] = Field(None, description="The name of the work queue.")<|MERGE_RESOLUTION|>--- conflicted
+++ resolved
@@ -1,11 +1,8 @@
 """
 Reduced schemas for accepting API actions.
 """
-<<<<<<< HEAD
+
 from typing import Optional
-=======
-from typing import List, Optional
->>>>>>> 4f062109
 
 from pydantic import Field
 
