--- conflicted
+++ resolved
@@ -1,7 +1,4 @@
-<<<<<<< HEAD
-=======
 from enum import Enum
->>>>>>> 030defcb
 import pydantic
 import json
 import re
