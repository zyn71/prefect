<<<<<<< HEAD
from functools import partial
=======
>>>>>>> d037d46b
from unittest.mock import MagicMock

import anyio
import pendulum
import pytest
import sys

from prefect import flow, task
from prefect.client import OrionClient
from prefect.engine import (
    begin_flow_run,
    create_and_begin_subflow_run,
    create_then_begin_flow_run,
    orchestrate_flow_run,
    orchestrate_task_run,
    raise_failed_state,
    resolve_datadoc,
    user_return_value_to_state,
)
from prefect.executors import SequentialExecutor
from prefect.futures import PrefectFuture
from prefect.orion.schemas.data import DataDocument
from prefect.orion.schemas.states import (
    Cancelled,
    Completed,
    Failed,
    Pending,
    Running,
    State,
    StateDetails,
    StateType,
)
<<<<<<< HEAD
from prefect.orion.schemas.filters import FlowRunFilter
from prefect.utilities.compat import AsyncMock
=======

if sys.version_info < (3, 8):
    # https://docs.python.org/3/library/unittest.mock.html#unittest.mock.AsyncMock
    from mock import AsyncMock
else:
    from unittest.mock import AsyncMock
>>>>>>> d037d46b


class TestUserReturnValueToState:
    async def test_returns_single_state_unaltered(self):
        state = Completed(data=DataDocument.encode("json", "hello"))
        assert await user_return_value_to_state(state) is state

    async def test_all_completed_states(self):
        states = [Completed(message="hi"), Completed(message="bye")]
        result_state = await user_return_value_to_state(states)
        # States have been stored as data
        assert result_state.data.decode() == states
        # Message explains aggregate
        assert result_state.message == "All states completed."
        # Aggregate type is completed
        assert result_state.is_completed()

    async def test_some_failed_states(self):
        states = [
            Completed(message="hi"),
            Failed(message="bye"),
            Failed(message="err"),
        ]
        result_state = await user_return_value_to_state(states)
        # States have been stored as data
        assert result_state.data.decode() == states
        # Message explains aggregate
        assert result_state.message == "2/3 states failed."
        # Aggregate type is failed
        assert result_state.is_failed()

    async def test_some_unfinal_states(self):
        states = [
            Completed(message="hi"),
            Running(message="bye"),
            Pending(message="err"),
        ]
        result_state = await user_return_value_to_state(states)
        # States have been stored as data
        assert result_state.data.decode() == states
        # Message explains aggregate
        assert result_state.message == "2/3 states are not final."
        # Aggregate type is failed
        assert result_state.is_failed()

    async def test_single_state_in_future_is_processed(self, task_run):
        # Unlike a single state without a future, which represents an override of the
        # return state, this is a child task run that is being used to determine the
        # flow state
        state = Completed(data=DataDocument.encode("json", "hello"))
        future = PrefectFuture(
            task_run=task_run,
            executor=None,
            _final_state=state,
        )
        result_state = await user_return_value_to_state(future)
        assert result_state.data.decode() is state
        assert result_state.is_completed()
        assert result_state.message == "All states completed."

    async def test_non_prefect_types_return_completed_state(self):
        result_state = await user_return_value_to_state("foo")
        assert result_state.is_completed()
        assert result_state.data.decode() == "foo"

    async def test_uses_passed_serializer(self):
        result_state = await user_return_value_to_state("foo", serializer="json")
        assert result_state.data.encoding == "json"


class TestRaiseFailedState:
    failed_state = State(
        type=StateType.FAILED,
        data=DataDocument.encode("cloudpickle", ValueError("Test")),
    )

    def test_works_in_sync_context(self):
        with pytest.raises(ValueError, match="Test"):
            raise_failed_state(self.failed_state)

    async def test_raises_state_exception(self):
        with pytest.raises(ValueError, match="Test"):
            await raise_failed_state(self.failed_state)

    async def test_returns_without_error_for_completed_states(self):
        assert await raise_failed_state(Completed()) is None

    async def test_raises_nested_state_exception(self):
        with pytest.raises(ValueError, match="Test"):
            await raise_failed_state(
                State(
                    type=StateType.FAILED,
                    data=DataDocument.encode("cloudpickle", self.failed_state),
                )
            )

    async def test_raises_first_nested_multistate_exception(self):
        # TODO: We may actually want to raise a "multi-error" here where we have several
        #       exceptions displayed at once
        inner_states = [
            Completed(),
            self.failed_state,
            State(
                type=StateType.FAILED,
                data=DataDocument.encode(
                    "cloudpickle", ValueError("Should not be raised")
                ),
            ),
        ]
        with pytest.raises(ValueError, match="Test"):
            await raise_failed_state(
                State(
                    type=StateType.FAILED,
                    data=DataDocument.encode("cloudpickle", inner_states),
                )
            )

    async def test_raises_error_if_failed_state_does_not_contain_exception(self):
        with pytest.raises(TypeError, match="str cannot be resolved into an exception"):
            await raise_failed_state(
                State(
                    type=StateType.FAILED,
                    data=DataDocument.encode("cloudpickle", "foo"),
                )
            )


class TestResolveDataDoc:
    async def test_does_not_allow_other_types(self):
        with pytest.raises(TypeError, match="invalid type str"):
            await resolve_datadoc("foo")

    async def test_resolves_data_document(self):
        assert (
            await resolve_datadoc(DataDocument.encode("cloudpickle", "hello"))
            == "hello"
        )

    async def test_resolves_nested_data_documents(self):
        assert (
            await resolve_datadoc(
                DataDocument.encode("cloudpickle", DataDocument.encode("json", "hello"))
            )
            == "hello"
        )

    async def test_resolves_persisted_data_documents(self):
        async with OrionClient() as client:
            assert (
                await resolve_datadoc(
                    await client.persist_data(
                        DataDocument.encode("json", "hello").json().encode()
                    ),
                    client=client,
                )
                == "hello"
            )


class TestOrchestrateTaskRun:
    async def test_waits_until_scheduled_start_time(
        self, orion_client, flow_run, monkeypatch
    ):
        @task
        def foo():
            return 1

        task_run = await orion_client.create_task_run(
            task=foo,
            flow_run_id=flow_run.id,
            dynamic_key="0",
            state=State(
                type=StateType.SCHEDULED,
                state_details=StateDetails(
                    scheduled_time=pendulum.now("utc").add(minutes=5)
                ),
            ),
        )

        # Mock sleep for a fast test; force transition into a new scheduled state so we
        # don't repeatedly propose the state
        async def reset_scheduled_time(*_):
            await orion_client.set_task_run_state(
                task_run_id=task_run.id,
                state=State(
                    type=StateType.SCHEDULED,
                    state_details=StateDetails(scheduled_time=pendulum.now("utc")),
                ),
                force=True,
            )

        sleep = AsyncMock(side_effect=reset_scheduled_time)
        monkeypatch.setattr("anyio.sleep", sleep)

        state = await orchestrate_task_run(
            task=foo,
            task_run=task_run,
            parameters={},
            wait_for=None,
            client=orion_client,
        )

        sleep.assert_awaited_once()
        assert state.is_completed()
        assert state.result() == 1

    async def test_does_not_wait_for_scheduled_time_in_past(
        self, orion_client, flow_run, monkeypatch
    ):
        @task
        def foo():
            return 1

        task_run = await orion_client.create_task_run(
            task=foo,
            flow_run_id=flow_run.id,
            dynamic_key="0",
            state=State(
                type=StateType.SCHEDULED,
                state_details=StateDetails(
                    scheduled_time=pendulum.now("utc").subtract(minutes=5)
                ),
            ),
        )

        sleep = AsyncMock()
        monkeypatch.setattr("anyio.sleep", sleep)

        state = await orchestrate_task_run(
            task=foo,
            task_run=task_run,
            parameters={},
            wait_for=None,
            client=orion_client,
        )

        sleep.assert_not_called()
        assert state.is_completed()
        assert state.result() == 1

    async def test_waits_for_awaiting_retry_scheduled_time(
        self, monkeypatch, orion_client, flow_run
    ):
        # Define a task that fails once and then succeeds
        mock = MagicMock()

        @task(retries=1, retry_delay_seconds=43)
        def flaky_function():
            mock()

            if mock.call_count == 2:
                return 1

            raise ValueError("try again, but only once")

        # Create a task run to test
        task_run = await orion_client.create_task_run(
            task=flaky_function,
            flow_run_id=flow_run.id,
            state=Pending(),
            dynamic_key="0",
        )

        # Mock sleep for a fast test; force transition into a new scheduled state so we
        # don't repeatedly propose the state
        async def reset_scheduled_time(*_):
            await orion_client.set_task_run_state(
                task_run_id=task_run.id,
                state=State(
                    type=StateType.SCHEDULED,
                    state_details=StateDetails(scheduled_time=pendulum.now("utc")),
                ),
                force=True,
            )

        sleep = AsyncMock(side_effect=reset_scheduled_time)
        monkeypatch.setattr("anyio.sleep", sleep)

        # Actually run the task
        state = await orchestrate_task_run(
            task=flaky_function,
            task_run=task_run,
            parameters={},
            wait_for=None,
            client=orion_client,
        )

        # Check for a proper final result
        assert state.result() == 1

        # Assert that the sleep was called
        # due to network time and rounding, the expected sleep time will be less than
        # 43 seconds so we test a window
        sleep.assert_awaited_once()
        assert 40 < sleep.call_args[0][0] < 43

        # Check expected state transitions
        states = await orion_client.read_task_run_states(task_run.id)
        state_names = [state.type for state in states]
        assert state_names == [
            StateType.PENDING,
            StateType.RUNNING,
            StateType.SCHEDULED,
            StateType.SCHEDULED,  # This is a forced state change to speedup the test
            StateType.RUNNING,
            StateType.COMPLETED,
        ]

    @pytest.mark.parametrize(
        "upstream_task_state", [Pending(), Running(), Cancelled(), Failed()]
    )
    async def test_returns_not_ready_when_any_upstream_futures_resolve_to_incomplete(
        self, orion_client, flow_run, upstream_task_state
    ):
        # Define a mock to ensure the task was not run
        mock = MagicMock()

        @task
        def my_task(x):
            mock()

        # Create an upstream task run
        upstream_task_run = await orion_client.create_task_run(
            task=my_task,
            flow_run_id=flow_run.id,
            state=upstream_task_state,
            dynamic_key="upstream",
        )
        upstream_task_state.state_details.task_run_id = upstream_task_run.id

        # Create a future to wrap the upstream task, have it resolve to the given
        # incomplete state
        future = PrefectFuture(
            task_run=upstream_task_run,
            executor=None,
            _final_state=upstream_task_state,
        )

        # Create a task run to test
        task_run = await orion_client.create_task_run(
            task=my_task,
            flow_run_id=flow_run.id,
            state=Pending(),
            dynamic_key="downstream",
        )

        # Actually run the task
        state = await orchestrate_task_run(
            task=my_task,
            task_run=task_run,
            # Nest the future in a collection to ensure that it is found
            parameters={"x": {"nested": [future]}},
            wait_for=None,
            client=orion_client,
        )

        # The task did not run
        mock.assert_not_called()

        # Check that the state is 'NotReady'
        assert state.is_pending()
        assert state.name == "NotReady"
        assert (
            state.message
            == f"Upstream task run '{upstream_task_run.id}' did not reach a 'COMPLETED' state."
        )

    @pytest.mark.parametrize(
        "upstream_task_state", [Pending(), Running(), Cancelled(), Failed()]
    )
    async def test_states_in_parameters_can_be_incomplete(
        self, orion_client, flow_run, upstream_task_state
    ):
        # Define a mock to ensure the task was not run
        mock = MagicMock()

        @task
        def my_task(x):
            mock(x)

        # Create a task run to test
        task_run = await orion_client.create_task_run(
            task=my_task,
            flow_run_id=flow_run.id,
            state=Pending(),
            dynamic_key="downstream",
        )

        # Actually run the task
        state = await orchestrate_task_run(
            task=my_task,
            task_run=task_run,
            # Nest the future in a collection to ensure that it is found
            parameters={"x": upstream_task_state},
            wait_for=None,
            client=orion_client,
        )

        # The task ran with the state as its input
        mock.assert_called_once_with(upstream_task_state)

        # Check that the state completed happily
        assert state.is_completed()


class TestOrchestrateFlowRun:
    async def test_waits_until_scheduled_start_time(self, orion_client, monkeypatch):
        @flow
        def foo():
            return 1

        flow_run = await orion_client.create_flow_run(
            flow=foo,
            state=State(
                type=StateType.SCHEDULED,
                state_details=StateDetails(
                    scheduled_time=pendulum.now("utc").add(minutes=5)
                ),
            ),
        )

        # Mock sleep for a fast test; force transition into a new scheduled state so we
        # don't repeatedly propose the state
        async def reset_scheduled_time(*_):
            await orion_client.set_flow_run_state(
                flow_run_id=flow_run.id,
                state=State(
                    type=StateType.SCHEDULED,
                    state_details=StateDetails(scheduled_time=pendulum.now("utc")),
                ),
                force=True,
            )

        sleep = AsyncMock(side_effect=reset_scheduled_time)
        monkeypatch.setattr("anyio.sleep", sleep)

        state = await orchestrate_flow_run(
            flow=foo,
            flow_run=flow_run,
            executor=SequentialExecutor(),
            sync_portal=None,
            client=orion_client,
        )

        sleep.assert_awaited_once()
        assert state.result() == 1

    async def test_does_not_wait_for_scheduled_time_in_past(
        self, orion_client, monkeypatch
    ):
        @flow
        def foo():
            return 1

        flow_run = await orion_client.create_flow_run(
            flow=foo,
            state=State(
                type=StateType.SCHEDULED,
                state_details=StateDetails(
                    scheduled_time=pendulum.now("utc").subtract(minutes=5)
                ),
            ),
        )

        sleep = AsyncMock()
        monkeypatch.setattr("anyio.sleep", sleep)

        state = await orchestrate_flow_run(
            flow=foo,
            flow_run=flow_run,
            executor=SequentialExecutor(),
            sync_portal=None,
            client=orion_client,
        )

        sleep.assert_not_called()
        assert state.result() == 1


class TestFlowRunCrashes:
    async def test_anyio_cancellation_crashes_flow(self, flow_run):
        @flow
        async def my_flow():
            await anyio.sleep_forever()

        async with OrionClient() as client:
            async with anyio.create_task_group() as tg:
                tg.start_soon(
                    partial(
                        begin_flow_run, flow=my_flow, flow_run=flow_run, client=client
                    )
                )
                tg.cancel_scope.cancel()

            flow_run = await client.read_flow_run(flow_run.id)

        assert flow_run.state.is_failed()
        assert flow_run.state.name == "Crashed"
        assert (
            "Execution of this flow was cancelled by the async runtime"
            in flow_run.state.message
        )

    async def test_anyio_cancellation_crashes_subflow(self, flow_run, orion_client):
        @flow
        async def child_flow():
            await anyio.sleep_forever()

        @flow
        async def parent_flow():
            await child_flow()

        async with anyio.create_task_group() as tg:
            tg.start_soon(
                partial(
                    begin_flow_run,
                    flow=parent_flow,
                    flow_run=flow_run,
                    client=orion_client,
                )
            )
            await anyio.sleep(0.5)  # Give the subflow time to start
            tg.cancel_scope.cancel()

        parent_flow_run = await orion_client.read_flow_run(flow_run.id)
        assert parent_flow_run.state.is_failed()
        assert parent_flow_run.state.name == "Crashed"

        child_runs = await orion_client.read_flow_runs(
            flow_run_filter=FlowRunFilter(parent_task_run_id=dict(is_null_=False))
        )
        assert len(child_runs) == 1
        child_run = child_runs[0]
        assert child_run.state.is_failed()
        assert child_run.state.name == "Crashed"
        assert (
            "Execution of this flow was cancelled by the async runtime"
            in child_run.state.message
        )

    async def test_keyboard_interrupt_crashes_flow(self, flow_run, orion_client):
        @flow
        async def my_flow():
            raise KeyboardInterrupt()

        with pytest.raises(KeyboardInterrupt):
            await begin_flow_run(flow=my_flow, flow_run=flow_run, client=orion_client)

        flow_run = await orion_client.read_flow_run(flow_run.id)
        assert flow_run.state.is_failed()
        assert flow_run.state.name == "Crashed"
        assert (
            "Execution of this flow was interrupted by the system"
            in flow_run.state.message
        )<|MERGE_RESOLUTION|>--- conflicted
+++ resolved
@@ -1,20 +1,15 @@
-<<<<<<< HEAD
+import sys
 from functools import partial
-=======
->>>>>>> d037d46b
 from unittest.mock import MagicMock
 
 import anyio
 import pendulum
 import pytest
-import sys
 
 from prefect import flow, task
 from prefect.client import OrionClient
 from prefect.engine import (
     begin_flow_run,
-    create_and_begin_subflow_run,
-    create_then_begin_flow_run,
     orchestrate_flow_run,
     orchestrate_task_run,
     raise_failed_state,
@@ -24,6 +19,7 @@
 from prefect.executors import SequentialExecutor
 from prefect.futures import PrefectFuture
 from prefect.orion.schemas.data import DataDocument
+from prefect.orion.schemas.filters import FlowRunFilter
 from prefect.orion.schemas.states import (
     Cancelled,
     Completed,
@@ -34,17 +30,12 @@
     StateDetails,
     StateType,
 )
-<<<<<<< HEAD
-from prefect.orion.schemas.filters import FlowRunFilter
-from prefect.utilities.compat import AsyncMock
-=======
 
 if sys.version_info < (3, 8):
     # https://docs.python.org/3/library/unittest.mock.html#unittest.mock.AsyncMock
     from mock import AsyncMock
 else:
     from unittest.mock import AsyncMock
->>>>>>> d037d46b
 
 
 class TestUserReturnValueToState:
